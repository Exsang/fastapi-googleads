# Python
__pycache__/
*.py[cod]
*.pyo
*.pyd
*.so
*.egg-info/
.eggs/
.build/
dist/

# Envs & secrets
.env
.env.*
.venv/
venv/
.uv/
poetry.lock

# IDE / OS
.vscode/
.idea/
.DS_Store
Thumbs.db

# Databases & logs
*.db
*.sqlite
*.sqlite3
logs/
*.log

# Coverage / test
.coverage
htmlcov/
.pytest_cache/
.refresh_token.txt
<<<<<<< HEAD
.codespace/
=======
.venv/
__pycache__/
*.pyc
.env
.env.*
secrets/
.codespace/
.vscode/
*.csv
*.pid
.venv/
__pycache__/
*.pyc
.env
.env.*
secrets/
.codespace/
.vscode/
*.csv
*.pid
__pycache__/
*.pyc
>>>>>>> 539310fb
<|MERGE_RESOLUTION|>--- conflicted
+++ resolved
@@ -35,9 +35,6 @@
 htmlcov/
 .pytest_cache/
 .refresh_token.txt
-<<<<<<< HEAD
-.codespace/
-=======
 .venv/
 __pycache__/
 *.pyc
@@ -59,5 +56,4 @@
 *.csv
 *.pid
 __pycache__/
-*.pyc
->>>>>>> 539310fb
+*.pyc