# app/main.py
from __future__ import annotations
<<<<<<< HEAD

import os
import logging
from pathlib import Path
from contextlib import asynccontextmanager

from fastapi import FastAPI
from fastapi.middleware.cors import CORSMiddleware
from fastapi.responses import RedirectResponse

# ---------------------------------------------------------------------
# Load environment variables before imports that depend on them
# ---------------------------------------------------------------------
try:
    from dotenv import load_dotenv  # type: ignore
=======

import os
import logging
from pathlib import Path
from contextlib import asynccontextmanager
>>>>>>> 539310fb

from fastapi import FastAPI
from fastapi.middleware.cors import CORSMiddleware
from fastapi.responses import RedirectResponse

# Prefer Starlette's ProxyHeadersMiddleware; fallback to Uvicorn if unavailable
try:
    from starlette.middleware.proxy_headers import ProxyHeadersMiddleware  # Starlette ≥ 0.27
except Exception:  # pragma: no cover
    from uvicorn.middleware.proxy_headers import ProxyHeadersMiddleware  # Fallback

# ---------------------------------------------------------------------
# Load environment variables (repo .env only; Codespaces secrets come from env)
# ---------------------------------------------------------------------
try:
    from dotenv import load_dotenv  # type: ignore
    repo_env = Path(__file__).resolve().parents[1] / ".env"
    if repo_env.exists():
        load_dotenv(repo_env, override=True)
except Exception:
<<<<<<< HEAD
    pass  # If dotenv isn't installed, continue using system env only
=======
    # If python-dotenv isn't installed, proceed with system env (Codespaces secrets)
    pass
>>>>>>> 539310fb

# ---------------------------------------------------------------------
# Imports (load after .env)
# ---------------------------------------------------------------------
from .settings import APP_TITLE  # noqa: E402
from .routers.auth import router as auth_router  # noqa: E402
from .routers.ads import router as ads_router  # noqa: E402
from .routers.usage import router as usage_router  # noqa: E402
from .routers.misc import router as misc_router  # noqa: E402

# ---------------------------------------------------------------------
# Logging
# ---------------------------------------------------------------------
logger = logging.getLogger("fastapi-googleads")
logging.basicConfig(
    level=os.environ.get("LOG_LEVEL", "INFO"),
    format="%(asctime)s %(levelname)s %(name)s - %(message)s",
)

# ---------------------------------------------------------------------
# Lifespan (startup/shutdown)
# ---------------------------------------------------------------------
@asynccontextmanager
async def lifespan(app: FastAPI):
    logger.info("Starting FastAPI + Google Ads service")

<<<<<<< HEAD
=======
    # Warn if core env vars are missing; rely on Codespaces secrets or local .env
>>>>>>> 539310fb
    required_env = [
        "GOOGLE_ADS_DEVELOPER_TOKEN",
        "GOOGLE_ADS_CLIENT_ID",
        "GOOGLE_ADS_CLIENT_SECRET",
        "GOOGLE_ADS_REFRESH_TOKEN",
<<<<<<< HEAD
        "DASH_API_KEY",
=======
        "LOGIN_CUSTOMER_ID",
>>>>>>> 539310fb
    ]
    missing = [k for k in required_env if not os.environ.get(k)]
    if missing:
        logger.warning("Missing environment variables: %s", ", ".join(missing))
<<<<<<< HEAD

    yield  # --- Application runs here ---

    logger.info("Shutting down FastAPI + Google Ads service")

=======

    yield  # --- Application runs here ---

    logger.info("Shutting down FastAPI + Google Ads service")

>>>>>>> 539310fb
# ---------------------------------------------------------------------
# FastAPI app
# ---------------------------------------------------------------------
APP = FastAPI(
    title=APP_TITLE,
    version=os.environ.get("APP_VERSION", "0.1.0"),
    docs_url="/docs",
    redoc_url="/redoc",
    lifespan=lifespan,
)

# ---------------------------------------------------------------------
# CORS (liberal defaults for dev; tighten in prod)
# ---------------------------------------------------------------------
cors_origins = os.environ.get("FASTAPI_CORS_ORIGINS", "*")
allow_origins = [o.strip() for o in cors_origins.split(",")] if cors_origins else ["*"]

APP.add_middleware(
    CORSMiddleware,
    allow_origins=allow_origins,
    allow_credentials=True,
    allow_methods=["*"],
    allow_headers=["*"],
)

# ---------------------------------------------------------------------
<<<<<<< HEAD
=======
# Trust proxy headers (so request.base_url matches forwarded host/proto)
# ---------------------------------------------------------------------
APP.add_middleware(ProxyHeadersMiddleware, trusted_hosts="*")

# ---------------------------------------------------------------------
>>>>>>> 539310fb
# Routes
# ---------------------------------------------------------------------
@APP.get("/health")
def health():
    return {"status": "ok"}

# Redirect root → dashboard
@APP.get("/", include_in_schema=False)
def root():
    return RedirectResponse(url="/misc/")

# Register routers
APP.include_router(auth_router, prefix="/auth", tags=["auth"])
APP.include_router(ads_router, prefix="/ads", tags=["google-ads"])
APP.include_router(usage_router, prefix="/usage", tags=["usage"])
APP.include_router(misc_router, prefix="/misc", tags=["misc"])

__all__ = ["APP"]<|MERGE_RESOLUTION|>--- conflicted
+++ resolved
@@ -1,28 +1,10 @@
 # app/main.py
 from __future__ import annotations
-<<<<<<< HEAD
 
 import os
 import logging
 from pathlib import Path
 from contextlib import asynccontextmanager
-
-from fastapi import FastAPI
-from fastapi.middleware.cors import CORSMiddleware
-from fastapi.responses import RedirectResponse
-
-# ---------------------------------------------------------------------
-# Load environment variables before imports that depend on them
-# ---------------------------------------------------------------------
-try:
-    from dotenv import load_dotenv  # type: ignore
-=======
-
-import os
-import logging
-from pathlib import Path
-from contextlib import asynccontextmanager
->>>>>>> 539310fb
 
 from fastapi import FastAPI
 from fastapi.middleware.cors import CORSMiddleware
@@ -43,12 +25,8 @@
     if repo_env.exists():
         load_dotenv(repo_env, override=True)
 except Exception:
-<<<<<<< HEAD
-    pass  # If dotenv isn't installed, continue using system env only
-=======
     # If python-dotenv isn't installed, proceed with system env (Codespaces secrets)
     pass
->>>>>>> 539310fb
 
 # ---------------------------------------------------------------------
 # Imports (load after .env)
@@ -75,37 +53,22 @@
 async def lifespan(app: FastAPI):
     logger.info("Starting FastAPI + Google Ads service")
 
-<<<<<<< HEAD
-=======
     # Warn if core env vars are missing; rely on Codespaces secrets or local .env
->>>>>>> 539310fb
     required_env = [
         "GOOGLE_ADS_DEVELOPER_TOKEN",
         "GOOGLE_ADS_CLIENT_ID",
         "GOOGLE_ADS_CLIENT_SECRET",
         "GOOGLE_ADS_REFRESH_TOKEN",
-<<<<<<< HEAD
-        "DASH_API_KEY",
-=======
         "LOGIN_CUSTOMER_ID",
->>>>>>> 539310fb
     ]
     missing = [k for k in required_env if not os.environ.get(k)]
     if missing:
         logger.warning("Missing environment variables: %s", ", ".join(missing))
-<<<<<<< HEAD
 
     yield  # --- Application runs here ---
 
     logger.info("Shutting down FastAPI + Google Ads service")
 
-=======
-
-    yield  # --- Application runs here ---
-
-    logger.info("Shutting down FastAPI + Google Ads service")
-
->>>>>>> 539310fb
 # ---------------------------------------------------------------------
 # FastAPI app
 # ---------------------------------------------------------------------
@@ -132,14 +95,11 @@
 )
 
 # ---------------------------------------------------------------------
-<<<<<<< HEAD
-=======
 # Trust proxy headers (so request.base_url matches forwarded host/proto)
 # ---------------------------------------------------------------------
 APP.add_middleware(ProxyHeadersMiddleware, trusted_hosts="*")
 
 # ---------------------------------------------------------------------
->>>>>>> 539310fb
 # Routes
 # ---------------------------------------------------------------------
 @APP.get("/health")
